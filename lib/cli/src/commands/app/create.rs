--- conflicted
+++ resolved
@@ -126,11 +126,7 @@
             return Ok(name.clone());
         }
 
-<<<<<<< HEAD
         if self.non_interactive {
-=======
-        if !std::io::stdin().is_terminal() || self.non_interactive {
->>>>>>> 01e9f59c
             // if not interactive we can't prompt the user to choose the owner of the app.
             anyhow::bail!("No app name specified: use --name <app_name>");
         }
@@ -143,11 +139,7 @@
             return Ok(owner.clone());
         }
 
-<<<<<<< HEAD
         if self.non_interactive {
-=======
-        if !std::io::stdin().is_terminal() || self.non_interactive {
->>>>>>> 01e9f59c
             // if not interactive we can't prompt the user to choose the owner of the app.
             anyhow::bail!("No owner specified: use --owner <owner>");
         }
