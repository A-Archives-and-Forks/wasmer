[package]
name = "wasmer-cli"
version = "3.0.0-rc.2"
description = "Wasmer CLI"
categories = ["wasm", "command-line-interface"]
keywords = ["wasm", "webassembly", "cli"]
authors = ["Wasmer Engineering Team <engineering@wasmer.io>"]
repository = "https://github.com/wasmerio/wasmer"
license = "MIT"
readme = "README.md"
edition = "2018"
default-run = "wasmer"
build = "build.rs"

[[bin]]
name = "wasmer"
path = "src/bin/wasmer.rs"
doc = false
required-features = ["compiler"]

[[bin]]
name = "wasmer-headless"
path = "src/bin/wasmer_headless.rs"
doc = false
required-features = ["headless"]

[dependencies]
wasmer = { version = "=3.0.0-rc.2", path = "../api", default-features = false }
wasmer-compiler = { version = "=3.0.0-rc.2", path = "../compiler", features = ["compiler", ] }
wasmer-compiler-cranelift = { version = "=3.0.0-rc.2", path = "../compiler-cranelift", optional = true }
wasmer-compiler-singlepass = { version = "=3.0.0-rc.2", path = "../compiler-singlepass", optional = true }
wasmer-compiler-llvm = { version = "=3.0.0-rc.2", path = "../compiler-llvm", optional = true }
wasmer-emscripten = { version = "=3.0.0-rc.2", path = "../emscripten", optional = true }
wasmer-vm = { version = "=3.0.0-rc.2", path = "../vm" }
wasmer-wasi = { version = "=3.0.0-rc.2", path = "../wasi", optional = true }
wasmer-wasi-experimental-io-devices = { version = "=3.0.0-rc.2", path = "../wasi-experimental-io-devices", optional = true, features = ["link_external_libs"] }
wasmer-wast = { version = "=3.0.0-rc.2", path = "../../tests/lib/wast", optional = true }
wasmer-cache = { version = "=3.0.0-rc.2", path = "../cache", optional = true }
wasmer-types = { version = "=3.0.0-rc.2", path = "../types" }
wasmer-registry = { version = "=3.0.0-rc.2", path = "../registry" }
wasmer-object = { version = "=3.0.0-rc.2", path = "../object", optional = true }
wasmer-vfs  = { version = "=3.0.0-rc.2", path = "../vfs", default-features = false, features = ["host-fs"] }
atty = "0.2"
colored = "2.0"
anyhow = "1.0"
spinner = "0.5.0"
clap = { version = "3.2.22", features = ["derive"] }
# For the function names autosuggestion
distance = "0.4"
# For the inspect subcommand
bytesize = "1.0"
cfg-if = "1.0"
# For debug feature
fern = { version = "0.6", features = ["colored"], optional = true }
log = { version = "0.4", optional = true }
tempfile = "3"
tempdir = "0.3.7"
http_req  = { version="^0.8", default-features = false, features = ["rust-tls"], optional = true }
reqwest = { version = "^0.11", default-features = false, feature = ["rustls-tls", "json"], optional = true }
serde = { version = "1.0.147", features = ["derive"], optional = true }
dirs = { version = "4.0", optional = true }
serde_json = { version = "1.0", optional = true }
target-lexicon = { version = "0.12", features = ["std"] }
prettytable-rs = "0.9.0"
wapm-toml = "0.2.0"
walkdir = "2.3.2"
regex = "1.6.0"
toml = "0.5.9"
url = "2.3.1"
<<<<<<< HEAD
dialoguer = "0.10.2"
=======
nuke-dir = { version = "0.1.0", optional = true }
webc = { version = "3.0.1", optional = true }
>>>>>>> 4b857dcb

[build-dependencies]
chrono = { version = "^0.4", default-features = false, features = [ "std", "clock" ] }

[target.'cfg(target_os = "linux")'.dependencies]
unix_mode = "0.1.3"

[features]
# Don't add the compiler features in default, please add them on the Makefile
# since we might want to autoconfigure them depending on the availability on the host.
default = [
    "wat",
    "wast",
    "http",
    "cache",
    "wasi",
    "emscripten",
    "compiler",
    "wasmer-artifact-create",
    "static-artifact-create",
]
cache = ["wasmer-cache"]
cache-blake3-pure = ["wasmer-cache/blake3-pure"]
wast = ["wasmer-wast"]
wasi = ["wasmer-wasi"]
emscripten = ["wasmer-emscripten"]
wat = ["wasmer/wat"]
webc_runner = ["wasi", "wasmer-wasi/webc_runner", "wasmer-wasi/webc_runner_rt_wasi", "wasmer-wasi/webc_runner_rt_emscripten", "nuke-dir", "webc"]
compiler = [
    "wasmer-compiler/translator",
    "wasmer-compiler/compiler",
]
wasmer-artifact-create = ["compiler",
 "wasmer/wasmer-artifact-load",
 "wasmer/wasmer-artifact-create",
 "wasmer-compiler/wasmer-artifact-load",
 "wasmer-compiler/wasmer-artifact-create",
 "wasmer-object",
 ]
static-artifact-create = ["compiler",
 "wasmer/static-artifact-load",
 "wasmer/static-artifact-create",
 "wasmer-compiler/static-artifact-load",
 "wasmer-compiler/static-artifact-create",
 "wasmer-object",
 ]
wasmer-artifact-load = ["compiler",
 "wasmer/wasmer-artifact-load",
 "wasmer-compiler/wasmer-artifact-load",
 ]
static-artifact-load = ["compiler",
 "wasmer/static-artifact-load",
 "wasmer-compiler/static-artifact-load",
 ]

experimental-io-devices = [
    "wasmer-wasi-experimental-io-devices",
    "wasi"
]
singlepass = [
    "wasmer-compiler-singlepass",
    "compiler",
]
cranelift = [
    "wasmer-compiler-cranelift",
    "compiler",
]
llvm = [
    "wasmer-compiler-llvm",
    "compiler",
]
debug = ["fern", "log", "wasmer-wasi/logging"]
disable-all-logging = ["wasmer-wasi/disable-all-logging"]
headless = []
headless-minimal = ["headless", "disable-all-logging", "wasi"]

# Optional
enable-serde = [
  "wasmer/enable-serde",
  "wasmer-vm/enable-serde",
  "wasmer-compiler/enable-serde",
  "wasmer-types/enable-serde",
  "wasmer-wasi/enable-serde",
]

http = [
  "http_req",
  "reqwest",
  "dirs",
  "serde_json",
  "serde",
]

[package.metadata.binstall]
pkg-fmt = "tgz"

[package.metadata.binstall.overrides.aarch64-apple-darwin]
pkg-url = "{ repo }/releases/download/{ version }/wasmer-darwin-arm64.{ archive-format }"
bin-dir = "wasmer-darwin-arm64/bin/{ bin }"

#https://github.com/wasmerio/wasmer/releases/download/3.0.0-beta/wasmer-darwin-arm64.tar.gz

[package.metadata.binstall.overrides.x86_64-apple-darwin]
pkg-url = "{ repo }/releases/download/{ version }/wasmer-darwin-amd64.{ archive-format }"
bin-dir = "wasmer-darwin-amd64/bin/{ bin }"

[package.metadata.binstall.overrides.aarch64-unknown-linux-gnu]
pkg-url = "{ repo }/releases/download/{ version }/wasmer-linux-aarch64.{ archive-format }"
bin-dir = "wasmer-linux-aarch64/bin/{ bin }"

[package.metadata.binstall.overrides.x86_64-unknown-linux-gnu]
pkg-url = "{ repo }/releases/download/{ version }/wasmer-linux-amd64.{ archive-format }"
bin-dir = "wasmer-linux-amd64/bin/{ bin }"

[package.metadata.binstall.overrides.x86_64-unknown-linux-musl]
pkg-url = "{ repo }/releases/download/{ version }/wasmer-linux-musl-amd64.{ archive-format }"
bin-dir = "wasmer-linux-musl-amd64/bin/{ bin }"

[package.metadata.binstall.overrides.x86_64-pc-windows-msvc]
pkg-url = "{ repo }/releases/download/{ version }/wasmer-windows-amd64.{ archive-format }"
bin-dir = "wasmer-windows-amd64/bin/{ bin }.exe"<|MERGE_RESOLUTION|>--- conflicted
+++ resolved
@@ -67,12 +67,9 @@
 regex = "1.6.0"
 toml = "0.5.9"
 url = "2.3.1"
-<<<<<<< HEAD
 dialoguer = "0.10.2"
-=======
 nuke-dir = { version = "0.1.0", optional = true }
 webc = { version = "3.0.1", optional = true }
->>>>>>> 4b857dcb
 
 [build-dependencies]
 chrono = { version = "^0.4", default-features = false, features = [ "std", "clock" ] }
