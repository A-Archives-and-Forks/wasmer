--- conflicted
+++ resolved
@@ -4,11 +4,7 @@
 
 use crate::hash::Hash;
 use std::error::Error;
-<<<<<<< HEAD
-use wasmer::{Module, Store};
-=======
 use wasmer::{AsEngineRef, Module};
->>>>>>> 3f14b006
 
 /// A generic cache for storing and loading compiled wasm modules.
 pub trait Cache {
@@ -21,15 +17,11 @@
     ///
     /// # Safety
     /// This function is unsafe as the cache store could be tampered with.
-<<<<<<< HEAD
-    unsafe fn load(&self, store: &Store, key: Hash) -> Result<Module, Self::DeserializeError>;
-=======
     unsafe fn load(
         &self,
         engine: &impl AsEngineRef,
         key: Hash,
     ) -> Result<Module, Self::DeserializeError>;
->>>>>>> 3f14b006
 
     /// Store a [`Module`] into the cache with the given [`Hash`].
     fn store(&mut self, key: Hash, module: &Module) -> Result<(), Self::SerializeError>;
