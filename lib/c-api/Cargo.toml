--- conflicted
+++ resolved
@@ -91,9 +91,5 @@
 #emscripten = ["wasmer-emscripten"]
 
 [build-dependencies]
-<<<<<<< HEAD
 cbindgen = "0.19"
-=======
-cbindgen = "0.18"
-cdylib-link-lines = "0.1"
->>>>>>> cdab1b2e
+cdylib-link-lines = "0.1"