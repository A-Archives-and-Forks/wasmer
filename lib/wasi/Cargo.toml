[package]
name = "wasmer-wasi"
version = "3.2.0-alpha.1"
description = "WASI implementation library for Wasmer WebAssembly runtime"
categories = ["wasm", "os"]
keywords = ["wasm", "webassembly", "wasi", "sandbox", "ABI"]
authors = ["Wasmer Engineering Team <engineering@wasmer.io>"]
repository = "https://github.com/wasmerio/wasmer"
license = "MIT"
readme = "README.md"
edition = "2018"

[dependencies]
cfg-if = "1.0"
thiserror = "1"
generational-arena = { version = "0.2" }
tracing = "0.1"
getrandom = "0.2"
wasmer-wasi-types = { path = "../wasi-types", version = "=3.2.0-alpha.1" }
wasmer-types = { path = "../types", version = "=3.2.0-alpha.1", default-features = false }
wasmer = { path = "../api", version = "=3.2.0-alpha.1", default-features = false, features = ["wat", "js-serializable-module"] }
wasmer-vfs = { path = "../vfs", version = "=3.2.0-alpha.1", default-features = false, features = ["webc-fs"] }
wasmer-vm = { path = "../vm", version = "=3.2.0-alpha.1", optional = true }
wasmer-vbus = { path = "../vbus", version = "=3.2.0-alpha.1", default-features = false }
wasmer-vnet = { path = "../vnet", version = "=3.2.0-alpha.1", default-features = false }
wasmer-wasi-local-networking = { path = "../wasi-local-networking", version = "=3.2.0-alpha.1", default-features = false, optional = true }
wasmer-emscripten = { path = "../emscripten", version = "=3.2.0-alpha.1", optional = true }
typetag = { version = "0.1", optional = true }
serde = { version = "1.0", default-features = false, features = ["derive"] }
bincode = { version = "1.3" }
chrono = { version = "^0.4", default-features = false, features = [ "wasmbind", "std", "clock" ], optional = true }
derivative = { version = "^2" }
bytes = "1"
webc = { version = "4.0.0", default-features = false, features = ["std"] }
serde_cbor = { version = "0.11.2", optional = true }
anyhow = { version = "1.0.66" }
lazy_static = "1.4"
sha2 = { version = "0.10" }
waker-fn = { version = "1.1" }
cooked-waker = "^5"
rand = "0.8"
<<<<<<< HEAD
tokio = { version = "1", features = [ "sync", "macros" ], default_features = false }
=======
tokio = { version = "1", features = ["sync", "macros"], default_features = false }
>>>>>>> 1d7530dd
futures = { version = "0.3" }
# used by feature='os'
async-trait = { version = "^0.1" }
urlencoding = { version = "^2" }
serde_derive = { version = "^1" }
serde_json = { version = "^1" }
serde_yaml = { version = "^0.8" }
shellexpand = { version = "^2" }
weezl = { version = "^0.1" }
hex = { version = "^0.4" }
term_size = { version = "0.3", optional = true }
linked_hash_set = { version = "0.1" }
# used by feature='host-termios'
termios = { version = "0.3", optional = true }
# the various compilers
wasmer-compiler-cranelift = { version = "=3.2.0-alpha.1", path = "../compiler-cranelift", optional = true }
wasmer-compiler-llvm = { version = "=3.2.0-alpha.1", path = "../compiler-llvm", optional = true }
wasmer-compiler-singlepass = { version = "=3.2.0-alpha.1", path = "../compiler-singlepass", optional = true }
wasmer-compiler = { version = "=3.2.0-alpha.1", path = "../compiler", features = [ "translator" ], optional = true }
http = "0.2.8"
wai-bindgen-wasmer = { path = "../wai-bindgen-wasmer", version = "0.2.3", features = ["tracing"] }

[dependencies.reqwest]
version = "0.11"
default-features = false
features = ["rustls-tls", "json"]
optional = true

[target.'cfg(unix)'.dependencies]
libc = { version = "^0.2", default-features = false }

[target.'cfg(windows)'.dependencies]
winapi = "0.3"

[target.'cfg(target_arch = "wasm32")'.dependencies]
wasm-bindgen = "0.2.74"

[dev-dependencies]
<<<<<<< HEAD
wasmer-compiler-cranelift = { version = "=3.2.0-alpha.1", path = "../compiler-cranelift" }
wasmer = { path = "../api", version = "=3.2.0-alpha.1", default-features = false, features = ["wat", "js-serializable-module", "cranelift", "compiler"] }
=======
wasmer = { path = "../api", version = "=3.2.0-alpha.1", default-features = false, features = ["wat", "js-serializable-module"] }
tokio = { version = "1", features = [ "sync", "macros", "rt" ], default_features = false }
>>>>>>> 1d7530dd

[target.'cfg(target_arch = "wasm32")'.dev-dependencies]
wasm-bindgen-test = "0.3.0"
tracing-wasm = "0.2"

[target.'cfg(not(target_arch = "wasm32"))'.dev-dependencies]
tracing-subscriber = { version = "^0.2" }

[features]
default = ["sys-default"]

<<<<<<< HEAD
=======
time = ["tokio/time"]

>>>>>>> 1d7530dd
webc_runner = ["serde_cbor", "wasmer/compiler", "wasmer/cranelift"]
webc_runner_rt_emscripten = ["wasmer-emscripten"]
webc_runner_rt_wasi = []

<<<<<<< HEAD
sys = ["wasmer/sys", "wasmer-wasi-types/sys", "webc/mmap", "wasmer-vm" ]
=======
sys = ["wasmer/sys", "wasmer-wasi-types/sys", "webc/mmap", "wasmer-vm", "time"]
>>>>>>> 1d7530dd
sys-default = ["wasmer/wat", "wasmer/compiler", "sys", "logging", "host-fs", "sys-poll", "sys-thread", "host-vnet", "host-threads", "host-reqwest" ]
sys-poll = []
sys-thread = ["tokio/rt", "tokio/time", "tokio/rt-multi-thread"]

compiler = [ "wasmer/compiler", "wasmer-compiler"]
compiler-cranelift = [ "wasmer-compiler-cranelift" ]
compiler-llvm = [ "wasmer-compiler-llvm" ]
compiler-singlepass = [ "wasmer-compiler-singlepass" ]

js = ["wasmer/js", "wasmer-vfs/no-time", "getrandom/js", "chrono", "wasmer-wasi-types/js"]
js-default = ["js", "wasmer/js-default"]
test-js = ["js", "wasmer/js-default", "wasmer/wat"]

host-vnet = [ "wasmer-wasi-local-networking" ]
host-threads = []
host-reqwest = ["reqwest"]
host-fs = ["wasmer-vfs/host-fs"]
host-termios = ["termios", "term_size"]

logging = ["tracing/log"]
disable-all-logging = [
    "tracing/release_max_level_off",
    "tracing/max_level_off"
]
enable-serde = [
    "typetag",
    "wasmer-vfs/enable-serde",
    "generational-arena/serde",
    "wasmer-wasi-types/enable-serde",
]<|MERGE_RESOLUTION|>--- conflicted
+++ resolved
@@ -39,11 +39,7 @@
 waker-fn = { version = "1.1" }
 cooked-waker = "^5"
 rand = "0.8"
-<<<<<<< HEAD
-tokio = { version = "1", features = [ "sync", "macros" ], default_features = false }
-=======
 tokio = { version = "1", features = ["sync", "macros"], default_features = false }
->>>>>>> 1d7530dd
 futures = { version = "0.3" }
 # used by feature='os'
 async-trait = { version = "^0.1" }
@@ -82,13 +78,8 @@
 wasm-bindgen = "0.2.74"
 
 [dev-dependencies]
-<<<<<<< HEAD
-wasmer-compiler-cranelift = { version = "=3.2.0-alpha.1", path = "../compiler-cranelift" }
-wasmer = { path = "../api", version = "=3.2.0-alpha.1", default-features = false, features = ["wat", "js-serializable-module", "cranelift", "compiler"] }
-=======
 wasmer = { path = "../api", version = "=3.2.0-alpha.1", default-features = false, features = ["wat", "js-serializable-module"] }
 tokio = { version = "1", features = [ "sync", "macros", "rt" ], default_features = false }
->>>>>>> 1d7530dd
 
 [target.'cfg(target_arch = "wasm32")'.dev-dependencies]
 wasm-bindgen-test = "0.3.0"
@@ -100,20 +91,13 @@
 [features]
 default = ["sys-default"]
 
-<<<<<<< HEAD
-=======
 time = ["tokio/time"]
 
->>>>>>> 1d7530dd
 webc_runner = ["serde_cbor", "wasmer/compiler", "wasmer/cranelift"]
 webc_runner_rt_emscripten = ["wasmer-emscripten"]
 webc_runner_rt_wasi = []
 
-<<<<<<< HEAD
-sys = ["wasmer/sys", "wasmer-wasi-types/sys", "webc/mmap", "wasmer-vm" ]
-=======
 sys = ["wasmer/sys", "wasmer-wasi-types/sys", "webc/mmap", "wasmer-vm", "time"]
->>>>>>> 1d7530dd
 sys-default = ["wasmer/wat", "wasmer/compiler", "sys", "logging", "host-fs", "sys-poll", "sys-thread", "host-vnet", "host-threads", "host-reqwest" ]
 sys-poll = []
 sys-thread = ["tokio/rt", "tokio/time", "tokio/rt-multi-thread"]
