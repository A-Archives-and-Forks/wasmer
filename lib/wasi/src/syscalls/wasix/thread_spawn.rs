use std::f32::consts::E;

use super::*;
use crate::{
    capture_snapshot,
    os::task::thread::WasiMemoryLayout,
    runtime::task_manager::{TaskWasm, TaskWasmRunProperties},
    syscalls::*,
    WasiThreadHandle,
};

use wasmer::Memory;
use wasmer_wasix_types::wasi::ThreadStart;

/// ### `thread_spawn()`
/// Creates a new thread by spawning that shares the same
/// memory address space, file handles and main event loops.
/// The function referenced by the fork call must be
/// exported by the web assembly process.
///
/// ## Parameters
///
/// * `name` - Name of the function that will be invoked as a new thread
/// * `user_data` - User data that will be supplied to the function when its called
/// * `reactor` - Indicates if the function will operate as a reactor or
///   as a normal thread. Reactors will be repeatable called
///   whenever IO work is available to be processed.
///
/// ## Return
///
/// Returns the thread index of the newly created thread
/// (indices always start from zero)
#[instrument(level = "debug", skip_all, fields(user_data, reactor, tid = field::Empty), ret)]
pub fn thread_spawn<M: MemorySize>(
    mut ctx: FunctionEnvMut<'_, WasiEnv>,
    start_ptr: WasmPtr<ThreadStart<M>, M>,
    ret_tid: WasmPtr<Tid, M>,
) -> Errno {
    // Now we use the environment and memory references
    let env = ctx.data();
    let memory = unsafe { env.memory_view(&ctx) };
    let runtime = env.runtime.clone();
    let tasks = env.tasks().clone();
    let start_ptr_offset = start_ptr.offset();

    // We extract the memory which will be passed to the thread
    let thread_memory = unsafe { env.inner() }.memory_clone();

    // Read the properties about the stack which we will use for asyncify
    let layout = {
        let start = wasi_try_mem!(start_ptr.read(&memory));
        let stack_upper: u64 = wasi_try!(start.stack_upper.try_into().map_err(|_| Errno::Overflow));
        let stack_size: u64 = wasi_try!(start.stack_size.try_into().map_err(|_| Errno::Overflow));
        let guard_size: u64 = wasi_try!(start.guard_size.try_into().map_err(|_| Errno::Overflow));
        let tls_base: u64 = wasi_try!(start.tls_base.try_into().map_err(|_| Errno::Overflow));
        let stack_lower = stack_upper - stack_size;

        WasiMemoryLayout {
            stack_upper,
            stack_lower,
            guard_size,
            stack_size,
        }
    };
    tracing::trace!("spawn with layout {:?}", layout);

    // Create the handle that represents this thread
    let mut thread_handle = match env.process.new_thread() {
        Ok(h) => Arc::new(h),
        Err(err) => {
            error!(
                stack_base = layout.stack_lower,
                "failed to create thread handle",
            );
            // TODO: evaluate the appropriate error code, document it in the spec.
            return Errno::Access;
        }
    };
    let thread_id: Tid = thread_handle.id().into();
    Span::current().record("tid", thread_id);

    // We capture some local variables
    let state = env.state.clone();
    let mut thread_env = env.clone();
    thread_env.thread = thread_handle.as_thread();
    thread_env.layout = layout;
<<<<<<< HEAD
    thread_env.enable_deep_sleep = unsafe { env.capable_of_deep_sleep() };
=======

    // TODO: Currently asynchronous threading does not work with multi
    //       threading but it does work for the main thread. This will
    //       require more work to find out why.
    thread_env.enable_deep_sleep = if cfg!(feature = "js") {
        false
    } else {
        env.capable_of_deep_sleep()
    };
>>>>>>> 44916a39

    // This next function gets a context for the local thread and then
    // calls into the process
    let mut execute_module = {
        let thread_handle = thread_handle;
        move |ctx: WasiFunctionEnv, mut store: Store| {
            // Call the thread
            call_module::<M>(ctx, store, start_ptr_offset, thread_handle, None)
        }
    };

    // If the process does not export a thread spawn function then obviously
    // we can't spawn a background thread
    if unsafe { env.inner() }.thread_spawn.is_none() {
        warn!("thread failed - the program does not export a `wasi_thread_start` function");
        return Errno::Notcapable;
    }
    let thread_module = unsafe { env.inner() }.module_clone();
    let snapshot = capture_snapshot(&mut ctx.as_store_mut());
    let spawn_type =
        crate::runtime::SpawnMemoryType::ShareMemory(thread_memory, ctx.as_store_ref());

    // Write the thread ID to the return value
    let memory = unsafe { ctx.data().memory_view(&ctx) };
    wasi_try_mem!(ret_tid.write(&memory, thread_id));

    // Now spawn a thread
    trace!("threading: spawning background thread");
    let run = move |props: TaskWasmRunProperties| {
        execute_module(props.ctx, props.store);
    };
    wasi_try!(tasks
        .task_wasm(
            TaskWasm::new(Box::new(run), thread_env, thread_module, false)
                .with_snapshot(&snapshot)
                .with_memory(spawn_type)
        )
        .map_err(|err| { Into::<Errno>::into(err) }));

    // Success
    Errno::Success
}

/// Calls the module
fn call_module<M: MemorySize>(
    mut ctx: WasiFunctionEnv,
    mut store: Store,
    start_ptr_offset: M::Offset,
    thread_handle: Arc<WasiThreadHandle>,
    rewind_state: Option<(RewindState, Bytes)>,
) -> u32 {
    let env = ctx.data(&store);
    let tasks = env.tasks().clone();

    // This function calls into the module
    let call_module_internal = move |env: &WasiFunctionEnv, store: &mut Store| {
        // We either call the reactor callback or the thread spawn callback
        //trace!("threading: invoking thread callback (reactor={})", reactor);
        let spawn = unsafe { env.data(&store).inner() }
            .thread_spawn
            .clone()
            .unwrap();
        let tid = env.data(&store).tid();
        let call_ret = spawn.call(
            store,
            tid.raw().try_into().map_err(|_| Errno::Overflow).unwrap(),
            start_ptr_offset
                .try_into()
                .map_err(|_| Errno::Overflow)
                .unwrap(),
        );
        let mut ret = Errno::Success;
        if let Err(err) = call_ret {
            match err.downcast::<WasiError>() {
                Ok(WasiError::Exit(code)) => {
                    ret = if code.is_success() {
                        Errno::Success
                    } else {
                        Errno::Noexec
                    };
                }
                Ok(WasiError::DeepSleep(deep)) => {
                    trace!("entered a deep sleep");
                    return Err(deep);
                }
                Ok(WasiError::UnknownWasiVersion) => {
                    debug!("failed as wasi version is unknown",);
                    ret = Errno::Noexec;
                }
                Err(err) => {
                    debug!("failed with runtime error: {}", err);
                    ret = Errno::Noexec;
                }
            }
        }
        trace!("callback finished (ret={})", ret);

        // Clean up the environment
        unsafe { env.cleanup(store, Some(ret.into())) };

        // Return the result
        Ok(ret as u32)
    };

    // If we need to rewind then do so
    if let Some((rewind_state, rewind_result)) = rewind_state {
        let res = rewind_ext::<M>(
            ctx.env.clone().into_mut(&mut store),
            rewind_state.memory_stack,
            rewind_state.rewind_stack,
            rewind_state.store_data,
            rewind_result,
        );
        if res != Errno::Success {
            return res as u32;
        }
    }

    // Now invoke the module
    let ret = call_module_internal(&ctx, &mut store);

    // If it went to deep sleep then we need to handle that
    match ret {
        Ok(ret) => {
            // Frees the handle so that it closes
            drop(thread_handle);
            ret
        }
        Err(deep) => {
            // Create the callback that will be invoked when the thread respawns after a deep sleep
            let rewind = deep.rewind;
            let respawn = {
                let tasks = tasks.clone();
                move |ctx, store, trigger_res| {
                    // Call the thread
                    call_module::<M>(
                        ctx,
                        store,
                        start_ptr_offset,
                        thread_handle,
                        Some((rewind, trigger_res)),
                    );
                }
            };

            /// Spawns the WASM process after a trigger
            unsafe {
                tasks.resume_wasm_after_poller(Box::new(respawn), ctx, store, deep.trigger)
            };
            Errno::Unknown as u32
        }
    }
}<|MERGE_RESOLUTION|>--- conflicted
+++ resolved
@@ -84,9 +84,6 @@
     let mut thread_env = env.clone();
     thread_env.thread = thread_handle.as_thread();
     thread_env.layout = layout;
-<<<<<<< HEAD
-    thread_env.enable_deep_sleep = unsafe { env.capable_of_deep_sleep() };
-=======
 
     // TODO: Currently asynchronous threading does not work with multi
     //       threading but it does work for the main thread. This will
@@ -96,7 +93,6 @@
     } else {
         env.capable_of_deep_sleep()
     };
->>>>>>> 44916a39
 
     // This next function gets a context for the local thread and then
     // calls into the process
