use crate::js::error::InstantiationError;
use crate::js::exports::Exports;
use crate::js::externals::Extern;
use crate::js::imports::Imports;
use crate::js::module::Module;
use crate::js::store::{AsStoreMut, AsStoreRef, StoreHandle};
use js_sys::WebAssembly;
use std::fmt;

/// A WebAssembly Instance is a stateful, executable
/// instance of a WebAssembly [`Module`].
///
/// Instance objects contain all the exported WebAssembly
/// functions, memories, tables and globals that allow
/// interacting with WebAssembly.
///
/// Spec: <https://webassembly.github.io/spec/core/exec/runtime.html#module-instances>
#[derive(Clone)]
pub struct Instance {
    _handle: StoreHandle<WebAssembly::Instance>,
    module: Module,
    /// The exports for an instance.
    pub exports: Exports,
}

impl Instance {
    /// Creates a new `Instance` from a WebAssembly [`Module`] and a
    /// set of imports resolved by the [`Resolver`].
    ///
    /// The resolver can be anything that implements the [`Resolver`] trait,
    /// so you can plug custom resolution for the imports, if you wish not
    /// to use [`ImportObject`].
    ///
    /// The [`ImportObject`] is the easiest way to provide imports to the instance.
    ///
    /// [`ImportObject`]: crate::js::ImportObject
    ///
    /// ```
    /// # use wasmer::{imports, Store, Module, Global, Value, Instance};
    /// # fn main() -> anyhow::Result<()> {
    /// let mut store = Store::default();
    /// let module = Module::new(&store, "(module)")?;
    /// let imports = imports!{
    ///   "host" => {
    ///     "var" => Global::new(&store, Value::I32(2))
    ///   }
    /// };
    /// let instance = Instance::new(&module, &imports)?;
    /// # Ok(())
    /// # }
    /// ```
    ///
    /// ## Errors
    ///
    /// The function can return [`InstantiationError`]s.
    ///
    /// Those are, as defined by the spec:
    ///  * Link errors that happen when plugging the imports into the instance
    ///  * Runtime errors that happen when running the module `start` function.
    pub fn new(
        mut store: &mut impl AsStoreMut,
        module: &Module,
        imports: &Imports,
    ) -> Result<Self, InstantiationError> {
        let (instance, externs) = module
            .instantiate(&mut store, imports)
            .map_err(|e| InstantiationError::Start(e))?;

<<<<<<< HEAD
        let self_instance = Self::from_module_and_instance(store, module, externs, instance)?;
=======
        let instance = instance.get(store.objects_mut()).clone();
        let mut self_instance = Self::from_module_and_instance(store, module, instance)?;
        self_instance.ensure_memory_export(store, externs);
>>>>>>> 07851371
        //self_instance.init_envs(&imports.iter().map(Extern::to_export).collect::<Vec<_>>())?;
        Ok(self_instance)
    }

    /// Creates a new `Instance` from a WebAssembly [`Module`] and a
    /// vector of imports.
    ///
    /// ## Errors
    ///
    /// The function can return [`InstantiationError`]s.
    ///
    /// Those are, as defined by the spec:
    ///  * Link errors that happen when plugging the imports into the instance
    ///  * Runtime errors that happen when running the module `start` function.
    pub fn new_by_index(
        store: &mut impl AsStoreMut,
        module: &Module,
        externs: &[Extern],
    ) -> Result<Self, InstantiationError> {
        let mut imports = Imports::new();
        for (import_ty, extern_ty) in module.imports().zip(externs.iter()) {
            imports.define(import_ty.module(), import_ty.name(), extern_ty.clone());
        }
        Self::new(store, module, &imports)
    }

    /// Creates a Wasmer `Instance` from a Wasmer `Module` and a WebAssembly Instance
    ///
    /// # Important
    ///
    /// Is expected that the function [`Instance::init_envs`] is run manually
    /// by the user in case the instance has any Wasmer imports, so the function
    /// environments are properly initiated.
    ///
    /// *This method is only available when targeting JS environments*
    pub fn from_module_and_instance(
        mut store: &mut impl AsStoreMut,
        module: &Module,
        externs: Vec<Extern>,
        handle: StoreHandle<WebAssembly::Instance>,
    ) -> Result<Self, InstantiationError> {
        use crate::js::externals::VMExtern;

<<<<<<< HEAD
        let instance = handle.get(store.objects_mut());
        let instance_exports = instance.exports();

        let mut exports = module
=======
        let instance_exports = instance.exports();

        let exports = module
>>>>>>> 07851371
            .exports()
            .map(|export_type| {
                let name = export_type.name();
                let extern_type = export_type.ty().clone();
<<<<<<< HEAD
=======
                // Annotation is here to prevent spurious IDE warnings.
>>>>>>> 07851371
                #[allow(unused_unsafe)]
                let js_export = unsafe {
                    js_sys::Reflect::get(&instance_exports, &name.into())
                        .map_err(|_e| InstantiationError::NotInExports(name.to_string()))?
                };
                let export: VMExtern =
                    VMExtern::from_js_value(js_export, &mut store, extern_type)?.into();
                let extern_ = Extern::from_vm_extern(&mut store, export);
                Ok((name.to_string(), extern_))
            })
            .collect::<Result<Exports, InstantiationError>>()?;

<<<<<<< HEAD
        // If the memory is imported then also export it for backwards compatibility reasons
        // (many will assume the memory is always exported) - later we can remove this
        if exports.get_memory("memory").is_err() {
            if let Some(memory) = externs
                .iter()
                .filter(|a| a.ty(store).memory().is_some())
                .next()
            {
                exports.insert("memory", memory.clone());
            }
        }

=======
        let handle = StoreHandle::new(store.as_store_mut().objects_mut(), instance);
>>>>>>> 07851371
        Ok(Self {
            _handle: handle,
            module: module.clone(),
            exports,
        })
    }

    /// This will check the memory is correctly setup
    /// If the memory is imported then also export it for backwards compatibility reasons
    /// (many will assume the memory is always exported) - later we can remove this
    pub fn ensure_memory_export(&mut self, store: &mut impl AsStoreMut, externs: Vec<Extern>) {
        if self.exports.get_memory("memory").is_err() {
            if let Some(memory) = externs
                .iter()
                .filter(|a| a.ty(store).memory().is_some())
                .next()
            {
                self.exports.insert("memory", memory.clone());
            }
        }
    }

    /// Gets the [`Module`] associated with this instance.
    pub fn module(&self) -> &Module {
        &self.module
    }

    /// Returns the inner WebAssembly Instance
    #[doc(hidden)]
    pub fn raw<'context>(
        &self,
        store: &'context impl AsStoreRef,
    ) -> &'context WebAssembly::Instance {
        &self._handle.get(store.as_store_ref().objects())
    }
}

impl fmt::Debug for Instance {
    fn fmt(&self, f: &mut fmt::Formatter) -> fmt::Result {
        f.debug_struct("Instance")
            .field("exports", &self.exports)
            .finish()
    }
}<|MERGE_RESOLUTION|>--- conflicted
+++ resolved
@@ -66,13 +66,9 @@
             .instantiate(&mut store, imports)
             .map_err(|e| InstantiationError::Start(e))?;
 
-<<<<<<< HEAD
-        let self_instance = Self::from_module_and_instance(store, module, externs, instance)?;
-=======
         let instance = instance.get(store.objects_mut()).clone();
         let mut self_instance = Self::from_module_and_instance(store, module, instance)?;
         self_instance.ensure_memory_export(store, externs);
->>>>>>> 07851371
         //self_instance.init_envs(&imports.iter().map(Extern::to_export).collect::<Vec<_>>())?;
         Ok(self_instance)
     }
@@ -111,29 +107,18 @@
     pub fn from_module_and_instance(
         mut store: &mut impl AsStoreMut,
         module: &Module,
-        externs: Vec<Extern>,
-        handle: StoreHandle<WebAssembly::Instance>,
+        instance: WebAssembly::Instance,
     ) -> Result<Self, InstantiationError> {
         use crate::js::externals::VMExtern;
 
-<<<<<<< HEAD
-        let instance = handle.get(store.objects_mut());
-        let instance_exports = instance.exports();
-
-        let mut exports = module
-=======
         let instance_exports = instance.exports();
 
         let exports = module
->>>>>>> 07851371
             .exports()
             .map(|export_type| {
                 let name = export_type.name();
                 let extern_type = export_type.ty().clone();
-<<<<<<< HEAD
-=======
                 // Annotation is here to prevent spurious IDE warnings.
->>>>>>> 07851371
                 #[allow(unused_unsafe)]
                 let js_export = unsafe {
                     js_sys::Reflect::get(&instance_exports, &name.into())
@@ -146,22 +131,7 @@
             })
             .collect::<Result<Exports, InstantiationError>>()?;
 
-<<<<<<< HEAD
-        // If the memory is imported then also export it for backwards compatibility reasons
-        // (many will assume the memory is always exported) - later we can remove this
-        if exports.get_memory("memory").is_err() {
-            if let Some(memory) = externs
-                .iter()
-                .filter(|a| a.ty(store).memory().is_some())
-                .next()
-            {
-                exports.insert("memory", memory.clone());
-            }
-        }
-
-=======
         let handle = StoreHandle::new(store.as_store_mut().objects_mut(), instance);
->>>>>>> 07851371
         Ok(Self {
             _handle: handle,
             module: module.clone(),
