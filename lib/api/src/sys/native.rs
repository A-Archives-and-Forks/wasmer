--- conflicted
+++ resolved
@@ -13,8 +13,7 @@
 use crate::sys::{
     AsStoreMut, FromToNativeWasmType, Function, NativeWasmTypeInto, RuntimeError, WasmTypeList,
 };
-use crate::StoreMut;
-use wasmer_types::{OnCalledAction, RawValue};
+use wasmer_types::RawValue;
 
 use super::store::OnCalledHandler;
 
@@ -50,11 +49,7 @@
 }
 
 thread_local! {
-<<<<<<< HEAD
-    static ON_CALLED: Cell<Option<Box<dyn FnOnce(StoreMut<'_>) -> Result<OnCalledAction, Box<dyn std::error::Error + Send + Sync>>>>> = Cell::new(None);
-=======
     static ON_CALLED: Cell<Option<OnCalledHandler>> = Cell::new(None);
->>>>>>> a298f588
 }
 
 macro_rules! impl_native_traits {
