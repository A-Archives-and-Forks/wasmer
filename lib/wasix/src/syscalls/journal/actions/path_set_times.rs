use super::*;

<<<<<<< HEAD
impl JournalSyscallPlayer<'_, '_> {
=======
impl<'a> JournalSyscallPlayer<'a, '_> {
>>>>>>> 384994f7
    #[allow(clippy::result_large_err)]
    pub(crate) unsafe fn action_path_set_times(
        &mut self,
        fd: Fd,
        flags: LookupFlags,
        path: Cow<'a, str>,
        st_atim: Timestamp,
        st_mtim: Timestamp,
        fst_flags: Fstflags,
    ) -> Result<(), WasiRuntimeError> {
        tracing::trace!(%fd, "Replay journal - PathSetTimes");
        JournalEffector::apply_path_set_times(
            &mut self.ctx,
            fd,
            flags,
            &path,
            st_atim,
            st_mtim,
            fst_flags,
        )
        .map_err(anyhow_err_to_runtime_err)?;
        Ok(())
    }
}<|MERGE_RESOLUTION|>--- conflicted
+++ resolved
@@ -1,10 +1,6 @@
 use super::*;
 
-<<<<<<< HEAD
 impl JournalSyscallPlayer<'_, '_> {
-=======
-impl<'a> JournalSyscallPlayer<'a, '_> {
->>>>>>> 384994f7
     #[allow(clippy::result_large_err)]
     pub(crate) unsafe fn action_path_set_times(
         &mut self,
