--- conflicted
+++ resolved
@@ -10,11 +10,8 @@
 use crate::memory::Memory;
 use crate::table::Table;
 use crate::trap::{Trap, TrapCode};
-<<<<<<< HEAD
 use crate::VMExternRef;
-=======
 use loupe::{MemoryUsage, MemoryUsageTracker, POINTER_BYTE_SIZE};
->>>>>>> a6831451
 use std::any::Any;
 use std::convert::TryFrom;
 use std::fmt;
@@ -56,17 +53,17 @@
     }
 }
 
-<<<<<<< HEAD
 impl std::hash::Hash for VMFunctionEnvironment {
     fn hash<H: std::hash::Hasher>(&self, state: &mut H) {
         unsafe {
             self.vmctx.hash(state);
         }
-=======
+    }
+}
+
 impl MemoryUsage for VMFunctionEnvironment {
     fn size_of_val(&self, _: &mut dyn MemoryUsageTracker) -> usize {
         mem::size_of_val(self)
->>>>>>> a6831451
     }
 }
 
@@ -838,11 +835,7 @@
 /// The VM caller-checked "anyfunc" record, for caller-side signature checking.
 /// It consists of the actual function pointer and a signature id to be checked
 /// by the caller.
-<<<<<<< HEAD
-#[derive(Debug, Clone, Copy, Hash, PartialEq, Eq)]
-=======
-#[derive(Debug, Clone, MemoryUsage)]
->>>>>>> a6831451
+#[derive(Debug, Clone, Copy, Hash, PartialEq, Eq, MemoryUsage)]
 #[repr(C)]
 pub struct VMCallerCheckedAnyfunc {
     /// Function body.
