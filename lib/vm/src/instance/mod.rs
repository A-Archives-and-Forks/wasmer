--- conflicted
+++ resolved
@@ -374,10 +374,6 @@
         let sig = self.module.functions[start_index];
         let trampoline = self.function_call_trampolines[sig];
         let mut values_vec = vec![];
-<<<<<<< HEAD
-        let values_vec_ptr = values_vec.as_mut_ptr();
-=======
->>>>>>> 384994f7
 
         unsafe {
             // Even though we already know the type of the function we need to call, in certain
@@ -389,11 +385,7 @@
                 callee_vmctx,
                 trampoline,
                 callee_address,
-<<<<<<< HEAD
-                values_vec_ptr,
-=======
                 values_vec.as_mut_ptr(),
->>>>>>> 384994f7
             )
         }
     }
