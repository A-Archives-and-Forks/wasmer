--- conflicted
+++ resolved
@@ -88,13 +88,8 @@
 homepage = "https://wasmer.io/"
 license = "MIT"
 repository = "https://github.com/wasmerio/wasmer"
-<<<<<<< HEAD
 rust-version = "1.81"
-version = "4.4.0"
-=======
-rust-version = "1.74"
 version = "5.0.0-rc.1"
->>>>>>> 7db446f0
 
 [workspace.dependencies]
 # Repo-local crates
