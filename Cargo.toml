[package]
name = "wasmer-workspace"
description = "Wasmer workspace"
publish = false
autoexamples = false
authors.workspace = true
edition.workspace = true
homepage.workspace = true
license.workspace = true
repository.workspace = true
rust-version.workspace = true
version.workspace = true

[dependencies]
wasmer = { version = "=4.3.7", path = "lib/api", default-features = false }
wasmer-compiler = { version = "=4.3.7", path = "lib/compiler", features = [
    "compiler",
], optional = true }
wasmer-compiler-cranelift = { version = "=4.3.7", path = "lib/compiler-cranelift", optional = true }
wasmer-compiler-singlepass = { version = "=4.3.7", path = "lib/compiler-singlepass", optional = true }
wasmer-compiler-llvm = { version = "=4.3.7", path = "lib/compiler-llvm", optional = true }
wasmer-emscripten = { version = "=4.3.7", path = "lib/emscripten", optional = true }
wasmer-wasix = { path = "lib/wasix", optional = true }
wasmer-wast = { version = "=4.3.7", path = "tests/lib/wast", optional = true }
wasi-test-generator = { version = "=4.3.7", path = "tests/wasi-wast", optional = true }
wasmer-cache = { version = "=4.3.7", path = "lib/cache", optional = true }
wasmer-types = { version = "=4.3.7", path = "lib/types" }
wasmer-middlewares = { version = "=4.3.7", path = "lib/middlewares", optional = true }

# Third party dependencies
cfg-if = "1.0"
tokio = { version = "1.39", features = [
    "rt",
    "rt-multi-thread",
    "macros",
], optional = true }
crossbeam-queue = "0.3.8"

[workspace]
members = [
    "fuzz",
    "lib/api",
    "lib/api/macro-wasmer-universal-test",
    "lib/backend-api",
    "lib/c-api",
    "lib/c-api/examples/wasmer-capi-examples-runner",
    "lib/c-api/tests/wasmer-c-api-test-runner",
    "lib/cache",
    "lib/cli-compiler",
    "lib/cli",
    "lib/compiler-cranelift",
    "lib/compiler-llvm",
    "lib/compiler-singlepass",
    "lib/compiler",
    "lib/config",
    "lib/derive",
    "lib/emscripten",
    "lib/object",
    "lib/package",
    "lib/registry",
    "lib/sys-utils",
    "lib/types",
    "lib/virtual-io",
    "lib/virtual-fs",
    "lib/virtual-net",
    "lib/vm",
    "lib/wai-bindgen-wasmer",
    "lib/wasi-types",
    "lib/wasix",
    "lib/wasm-interface",
    "lib/journal",
    "tests/integration/cli",
    "tests/integration/ios",
    "tests/lib/compiler-test-derive",
    "tests/lib/wast",
    "tests/wasi-wast",
    "tests/wasmer-argus",
]
exclude = [
  "./lib/cli/tests/packages/axum"
]
resolver = "2"

[workspace.package]
authors = ["Wasmer Engineering Team <engineering@wasmer.io>"]
edition = "2021"
homepage = "https://wasmer.io/"
license = "MIT"
repository = "https://github.com/wasmerio/wasmer"
rust-version = "1.74"
version = "4.3.7"

[workspace.dependencies]
# Repo-local crates
wasmer-config = { path = "./lib/config" }
wasmer-wasix = { path = "./lib/wasix" }

# Wasmer-owned crates
webc = { version = "6.0.0", default-features = false, features = ["package"] }
shared-buffer = "0.1.4"

# Third-party crates
dashmap = "6.0.1"
http = "1.0.0"
hyper = "1"
reqwest = { version = "0.12.0", default-features = false }
enumset = "1.1.0"
memoffset = "0.9.0"
wasmparser = { version = "0.121.0", default-features = false }
rkyv = { version = "0.7.40", features = ["indexmap", "validation", "strict"] }
memmap2 = { version = "0.6.2" }
toml = {version = "0.5.9", features = ["preserve_order"]}
indexmap = "2"
serde_yaml = "0.9.34"
libc = { version = "^0.2", default-features = false }
<<<<<<< HEAD
mio = "1"
# MIO 1.0 starts at tokio version 1.39, hence the minimum requirement.
tokio = { version = "1.39.0", default-features = false}
socket2 = "0.5.7"
=======
pretty_assertions = "1.4.0"
>>>>>>> ec528e41
base64 = "0.22.0"

[build-dependencies]
test-generator = { path = "tests/lib/test-generator" }
build-deps = "0.1.4"
anyhow = "1.0"
glob = "0.3"
rustc_version = "0.4"

[dev-dependencies]
wasmer = { version = "=4.3.7", path = "lib/api", features = [
    "compiler",
    "singlepass",
    "sys",
] }
anyhow = "1.0"
criterion = { version = "0.5", default-features = false }
clap = { version = "=4.4.11" }
clap_builder = { version = "=4.4.11" }
clap_derive = { version = "=4.4.7" }
clap_lex = { version = "=0.6.0" }
lazy_static = "1.4"
serial_test = { version = "2.0", default-features = false }
compiler-test-derive = { path = "tests/lib/compiler-test-derive" }
tempfile = "3.6.0"
ureq = "2.6"
# For logging tests using the `RUST_LOG=debug` when testing
test-log = { version = "0.2", default-features = false, features = ["trace"] }
tracing = { version = "0.1", default-features = false, features = ["log"] }
tracing-subscriber = { version = "0.3", default-features = false, features = [
    "env-filter",
    "fmt",
] }

[features]
# Don't add the compiler features in default, please add them on the Makefile
# since we might want to autoconfigure them depending on the availability on the host.
default = ["wat", "wast", "cache", "wasi", "engine", "emscripten", "middlewares"]
# backend means that the `wasmer` crate will be compiled with the `wasmer-compiler` or the `jsc`.
# That means: that is able to execute modules
backend = []
jsc = ["wasmer/jsc", "backend", "wat", "wasmer/std"]
engine = ["universal"]
universal = []
cache = ["wasmer-cache"]
wast = ["wasmer-wast"]
wasi = ["wasmer-wasix"]
emscripten = ["wasmer-emscripten"]
wat = ["wasmer/wat"]
compiler = ["wasmer/compiler", "backend", "wasmer-compiler/translator"]
singlepass = ["compiler", "wasmer-compiler-singlepass", "wasmer/singlepass"]
cranelift = ["compiler", "wasmer-compiler-cranelift", "wasmer/cranelift"]
llvm = ["compiler", "wasmer-compiler-llvm", "wasmer/llvm"]
middlewares = ["wasmer-middlewares"]
wasmer-artifact-load = ["wasmer-compiler/wasmer-artifact-load"]
wasmer-artifact-create = ["wasmer-compiler/wasmer-artifact-create"]
static-artifact-load = ["wasmer-compiler/static-artifact-load"]
static-artifact-create = ["wasmer-compiler/static-artifact-create"]

# Testing features
test-singlepass = ["singlepass"]
test-cranelift = ["cranelift"]
test-llvm = ["llvm"]

test-universal = ["test-generator/test-universal"]

# Specifies that we're running in coverage testing mode. This disables tests
# that raise signals because that interferes with tarpaulin.
coverage = []

#[profile.release]
#debug = true

# Enable optimizations for a few crates, even for debug builds.
# This greatly speeds up using debug builds, because these crates are extremely
# slow without optimizations.
[profile.dev.package.cranelift-codegen]
opt-level = 3
[profile.dev.package.regalloc2]
opt-level = 3
[profile.dev.package.wasmparser]
opt-level = 3
[profile.dev.package.rkyv]
opt-level = 3
[profile.dev.package.wasmer-types]
opt-level = 3
[profile.dev.package.weezl]
opt-level = 3
[profile.dev.package.sha2]
opt-level = 3
[profile.dev.package.xxhash-rust]
opt-level = 3
[profile.dev.package.digest]
opt-level = 3

[[bench]]
name = "static_and_dynamic_functions"
harness = false

[[bench]]
name = "import_functions"
harness = false

[[example]]
name = "early-exit"
path = "examples/early_exit.rs"
required-features = ["backend"]

[[example]]
name = "engine"
path = "examples/engine.rs"
required-features = ["cranelift"]

[[example]]
name = "engine-headless"
path = "examples/engine_headless.rs"
required-features = ["cranelift"]

[[example]]
name = "platform-headless-ios"
path = "examples/platform_ios_headless.rs"
required-features = ["cranelift"]

[[example]]
name = "cross-compilation"
path = "examples/engine_cross_compilation.rs"
required-features = ["cranelift"]

[[example]]
name = "compiler-singlepass"
path = "examples/compiler_singlepass.rs"
required-features = ["singlepass"]

[[example]]
name = "compiler-cranelift"
path = "examples/compiler_cranelift.rs"
required-features = ["cranelift"]

[[example]]
name = "compiler-llvm"
path = "examples/compiler_llvm.rs"
required-features = ["llvm"]

[[example]]
name = "exported-function"
path = "examples/exports_function.rs"
required-features = ["backend"]

[[example]]
name = "exported-global"
path = "examples/exports_global.rs"
required-features = ["backend"]

[[example]]
name = "exported-memory"
path = "examples/exports_memory.rs"
required-features = ["backend"]

[[example]]
name = "imported-function"
path = "examples/imports_function.rs"
required-features = ["backend"]

[[example]]
name = "imported-global"
path = "examples/imports_global.rs"
required-features = ["backend"]

[[example]]
name = "tunables-limit-memory"
path = "examples/tunables_limit_memory.rs"
required-features = ["cranelift"]

[[example]]
name = "wasi"
path = "examples/wasi.rs"
required-features = ["backend", "wasi"]

[[example]]
name = "wasi-manual-setup"
path = "examples/wasi_manual_setup.rs"
required-features = ["tokio", "backend", "wasi"]

[[example]]
name = "wasi-pipes"
path = "examples/wasi_pipes.rs"
required-features = ["tokio", "backend", "wasi"]

[[example]]
name = "table"
path = "examples/table.rs"
required-features = ["backend"]

[[example]]
name = "memory"
path = "examples/memory.rs"
required-features = ["backend"]

[[example]]
name = "instance"
path = "examples/instance.rs"
required-features = ["backend"]

[[example]]
name = "errors"
path = "examples/errors.rs"
required-features = ["backend"]

[[example]]
name = "imported-function-env"
path = "examples/imports_function_env.rs"
required-features = ["backend"]

[[example]]
name = "imported-function-env-global"
path = "examples/imports_function_env_global.rs"
required-features = ["backend"]

[[example]]
name = "hello-world"
path = "examples/hello_world.rs"
required-features = ["backend"]

[[example]]
name = "metering"
path = "examples/metering.rs"
required-features = ["cranelift"]

[[example]]
name = "imports-exports"
path = "examples/imports_exports.rs"
required-features = ["backend"]

[[example]]
name = "features"
path = "examples/features.rs"
required-features = ["cranelift"]

[[example]]
name = "http-dynamic-size"
path = "examples/http_dynamic_size.rs"
required-features = ["cranelift"]<|MERGE_RESOLUTION|>--- conflicted
+++ resolved
@@ -113,14 +113,11 @@
 indexmap = "2"
 serde_yaml = "0.9.34"
 libc = { version = "^0.2", default-features = false }
-<<<<<<< HEAD
 mio = "1"
 # MIO 1.0 starts at tokio version 1.39, hence the minimum requirement.
 tokio = { version = "1.39.0", default-features = false}
 socket2 = "0.5.7"
-=======
 pretty_assertions = "1.4.0"
->>>>>>> ec528e41
 base64 = "0.22.0"
 
 [build-dependencies]
