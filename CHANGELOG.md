--- conflicted
+++ resolved
@@ -2,12 +2,9 @@
 
 ## **[Unreleased]**
 
-<<<<<<< HEAD
 - [#1286](https://github.com/wasmerio/wasmer/pull/1286) Updated Windows Wasmer icons. Add wax
-=======
 - [#1284](https://github.com/wasmerio/wasmer/pull/1284) Implement string and memory instructions in `wasmer-interface-types`
 - [#1272](https://github.com/wasmerio/wasmer/pull/1272) Fix off-by-one error bug when accessing memory with a `WasmPtr` that contains the last valid byte of memory. Also changes the behavior of `WasmPtr<T, Array>` with a length of 0 and `WasmPtr<T>` where `std::mem::size_of::<T>()` is 0 to always return `None`
->>>>>>> ea641495
 
 ## 0.15.0 - 2020-03-04
 
